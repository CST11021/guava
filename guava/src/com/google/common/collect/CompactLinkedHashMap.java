/*
 * Copyright (C) 2012 The Guava Authors
 *
 * Licensed under the Apache License, Version 2.0 (the "License");
 * you may not use this file except in compliance with the License.
 * You may obtain a copy of the License at
 *
 * http://www.apache.org/licenses/LICENSE-2.0
 *
 * Unless required by applicable law or agreed to in writing, software
 * distributed under the License is distributed on an "AS IS" BASIS,
 * WITHOUT WARRANTIES OR CONDITIONS OF ANY KIND, either express or implied.
 * See the License for the specific language governing permissions and
 * limitations under the License.
 */

package com.google.common.collect;

import com.google.common.annotations.GwtIncompatible;
import com.google.common.annotations.VisibleForTesting;
import com.google.errorprone.annotations.CanIgnoreReturnValue;
import com.google.j2objc.annotations.WeakOuter;
import java.util.Arrays;
import java.util.Collection;
import java.util.LinkedHashMap;
import java.util.Map;
import java.util.Set;
import java.util.Spliterator;
import java.util.Spliterators;
<<<<<<< HEAD
import org.checkerframework.checker.nullness.qual.Nullable;
=======
>>>>>>> e71bcee7

/**
 * CompactLinkedHashMap is an implementation of a Map with insertion or LRU iteration order,
 * maintained with a doubly linked list through the entries. All optional operations (put and
 * remove) are supported. Null keys and values are supported.
 *
 * <p>{@code containsKey(k)}, {@code put(k, v)} and {@code remove(k)} are all (expected and
 * amortized) constant time operations. Expected in the hashtable sense (depends on the hash
 * function doing a good job of distributing the elements to the buckets to a distribution not far
 * from uniform), and amortized since some operations can trigger a hash table resize.
 *
 * <p>As compared with {@link java.util.LinkedHashMap}, this structure places significantly reduced
 * load on the garbage collector by only using a constant number of internal objects.
 *
 * <p>This class should not be assumed to be universally superior to {@code
 * java.util.LinkedHashMap}. Generally speaking, this class reduces object allocation and memory
 * consumption at the price of moderately increased constant factors of CPU. Only use this class
 * when there is a specific reason to prioritize memory over CPU.
 *
 * @author Louis Wasserman
 */
@GwtIncompatible // not worth using in GWT for now
@SuppressWarnings("nullness") // too much effort for the payoff
class CompactLinkedHashMap<K extends @Nullable Object, V extends @Nullable Object>
    extends CompactHashMap<K, V> {
  // TODO(lowasser): implement removeEldestEntry so this can be used as a drop-in replacement

  /** Creates an empty {@code CompactLinkedHashMap} instance. */
  public static <K extends @Nullable Object, V extends @Nullable Object>
      CompactLinkedHashMap<K, V> create() {
    return new CompactLinkedHashMap<>();
  }

  /**
   * Creates a {@code CompactLinkedHashMap} instance, with a high enough "initial capacity" that it
   * <i>should</i> hold {@code expectedSize} elements without rebuilding internal data structures.
   *
   * @param expectedSize the number of elements you expect to add to the returned set
   * @return a new, empty {@code CompactLinkedHashMap} with enough capacity to hold {@code
   *     expectedSize} elements without resizing
   * @throws IllegalArgumentException if {@code expectedSize} is negative
   */
  public static <K extends @Nullable Object, V extends @Nullable Object>
      CompactLinkedHashMap<K, V> createWithExpectedSize(int expectedSize) {
    return new CompactLinkedHashMap<>(expectedSize);
  }

  private static final int ENDPOINT = -2;

  /**
   * Contains the link pointers corresponding with the entries, in the range of [0, size()). The
   * high 32 bits of each long is the "prev" pointer, whereas the low 32 bits is the "succ" pointer
   * (pointing to the next entry in the linked list). The pointers in [size(), entries.length) are
   * all "null" (UNSET).
   *
   * <p>A node with "prev" pointer equal to {@code ENDPOINT} is the first node in the linked list,
   * and a node with "next" pointer equal to {@code ENDPOINT} is the last node.
   */
<<<<<<< HEAD
  @VisibleForTesting transient long @Nullable [] links;
=======
  @VisibleForTesting transient long[] links;
>>>>>>> e71bcee7

  /** Pointer to the first node in the linked list, or {@code ENDPOINT} if there are no entries. */
  private transient int firstEntry;

  /** Pointer to the last node in the linked list, or {@code ENDPOINT} if there are no entries. */
  private transient int lastEntry;

  private final boolean accessOrder;

  CompactLinkedHashMap() {
    this(CompactHashing.DEFAULT_SIZE);
  }

  CompactLinkedHashMap(int expectedSize) {
    this(expectedSize, false);
  }

  CompactLinkedHashMap(int expectedSize, boolean accessOrder) {
    super(expectedSize);
    this.accessOrder = accessOrder;
  }

  @Override
  void init(int expectedSize) {
    super.init(expectedSize);
    this.firstEntry = ENDPOINT;
    this.lastEntry = ENDPOINT;
  }

  @Override
  int allocArrays() {
    int expectedSize = super.allocArrays();
    this.links = new long[expectedSize];
    return expectedSize;
  }

  @Override
  Map<K, V> createHashFloodingResistantDelegate(int tableSize) {
    return new LinkedHashMap<K, V>(tableSize, 1.0f, accessOrder);
  }

  @Override
  @CanIgnoreReturnValue
  Map<K, V> convertToHashFloodingResistantImplementation() {
    Map<K, V> result = super.convertToHashFloodingResistantImplementation();
    links = null;
    return result;
  }

  private int getPredecessor(int entry) {
    return ((int) (links[entry] >>> 32)) - 1;
  }

  @Override
  int getSuccessor(int entry) {
    return ((int) links[entry]) - 1;
  }

  private void setSuccessor(int entry, int succ) {
    long succMask = (~0L) >>> 32;
    links[entry] = (links[entry] & ~succMask) | ((succ + 1) & succMask);
  }

  private void setPredecessor(int entry, int pred) {
    long predMask = ~0L << 32;
    links[entry] = (links[entry] & ~predMask) | ((long) (pred + 1) << 32);
  }

  private void setSucceeds(int pred, int succ) {
    if (pred == ENDPOINT) {
      firstEntry = succ;
    } else {
      setSuccessor(pred, succ);
    }

    if (succ == ENDPOINT) {
      lastEntry = pred;
    } else {
      setPredecessor(succ, pred);
    }
  }

  @Override
  void insertEntry(int entryIndex, K key, V value, int hash, int mask) {
    super.insertEntry(entryIndex, key, value, hash, mask);
    setSucceeds(lastEntry, entryIndex);
    setSucceeds(entryIndex, ENDPOINT);
  }

  @Override
  void accessEntry(int index) {
    if (accessOrder) {
      // delete from previous position...
      setSucceeds(getPredecessor(index), getSuccessor(index));
      // ...and insert at the end.
      setSucceeds(lastEntry, index);
      setSucceeds(index, ENDPOINT);
      incrementModCount();
    }
  }

  @Override
  void moveLastEntry(int dstIndex, int mask) {
    int srcIndex = size() - 1;
    super.moveLastEntry(dstIndex, mask);

    setSucceeds(getPredecessor(dstIndex), getSuccessor(dstIndex));
    if (dstIndex < srcIndex) {
      setSucceeds(getPredecessor(srcIndex), dstIndex);
      setSucceeds(dstIndex, getSuccessor(srcIndex));
    }
    links[srcIndex] = 0;
  }

  @Override
  void resizeEntries(int newCapacity) {
    super.resizeEntries(newCapacity);
    links = Arrays.copyOf(links, newCapacity);
  }

  @Override
  int firstEntryIndex() {
    return firstEntry;
  }

  @Override
  int adjustAfterRemove(int indexBeforeRemove, int indexRemoved) {
    return (indexBeforeRemove >= size()) ? indexRemoved : indexBeforeRemove;
  }

  @Override
  Set<Entry<K, V>> createEntrySet() {
    @WeakOuter
    class EntrySetImpl extends EntrySetView {
      @Override
      public Spliterator<Entry<K, V>> spliterator() {
        return Spliterators.spliterator(this, Spliterator.ORDERED | Spliterator.DISTINCT);
      }
    }
    return new EntrySetImpl();
  }

  @Override
  Set<K> createKeySet() {
    @WeakOuter
    class KeySetImpl extends KeySetView {
      @Override
      public Object[] toArray() {
        return ObjectArrays.toArrayImpl(this);
      }

      @Override
      public <T> T[] toArray(T[] a) {
        return ObjectArrays.toArrayImpl(this, a);
      }

      @Override
      public Spliterator<K> spliterator() {
        return Spliterators.spliterator(this, Spliterator.ORDERED | Spliterator.DISTINCT);
      }
    }
    return new KeySetImpl();
  }

  @Override
  Collection<V> createValues() {
    @WeakOuter
    class ValuesImpl extends ValuesView {
      @Override
      public Object[] toArray() {
        return ObjectArrays.toArrayImpl(this);
      }

      @Override
      public <T> T[] toArray(T[] a) {
        return ObjectArrays.toArrayImpl(this, a);
      }

      @Override
      public Spliterator<V> spliterator() {
        return Spliterators.spliterator(this, Spliterator.ORDERED);
      }
    }
    return new ValuesImpl();
  }

  @Override
  public void clear() {
    if (needsAllocArrays()) {
      return;
    }
    this.firstEntry = ENDPOINT;
    this.lastEntry = ENDPOINT;
    if (links != null) {
      Arrays.fill(links, 0, size(), 0);
    }
    super.clear();
  }
}<|MERGE_RESOLUTION|>--- conflicted
+++ resolved
@@ -27,10 +27,7 @@
 import java.util.Set;
 import java.util.Spliterator;
 import java.util.Spliterators;
-<<<<<<< HEAD
 import org.checkerframework.checker.nullness.qual.Nullable;
-=======
->>>>>>> e71bcee7
 
 /**
  * CompactLinkedHashMap is an implementation of a Map with insertion or LRU iteration order,
@@ -89,11 +86,7 @@
    * <p>A node with "prev" pointer equal to {@code ENDPOINT} is the first node in the linked list,
    * and a node with "next" pointer equal to {@code ENDPOINT} is the last node.
    */
-<<<<<<< HEAD
   @VisibleForTesting transient long @Nullable [] links;
-=======
-  @VisibleForTesting transient long[] links;
->>>>>>> e71bcee7
 
   /** Pointer to the first node in the linked list, or {@code ENDPOINT} if there are no entries. */
   private transient int firstEntry;
