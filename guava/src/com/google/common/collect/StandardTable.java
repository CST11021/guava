--- conflicted
+++ resolved
@@ -42,11 +42,6 @@
 import java.util.Set;
 import java.util.Spliterator;
 import java.util.Spliterators;
-<<<<<<< HEAD
-import org.checkerframework.checker.nullness.qual.MonotonicNonNull;
-=======
-import org.checkerframework.checker.nullness.qual.Nullable;
->>>>>>> 1c9f547e
 
 /**
  * {@link Table} implementation backed by a map that associates row keys with column key / value
@@ -622,7 +617,7 @@
     return rowMap().keySet();
   }
 
-  private transient @Nullable Set<C> columnKeySet;
+  private transient Set<C> columnKeySet;
 
   /**
    * {@inheritDoc}
@@ -752,7 +747,7 @@
     return super.values();
   }
 
-  private transient @Nullable Map<R, Map<C, V>> rowMap;
+  private transient Map<R, Map<C, V>> rowMap;
 
   @Override
   public Map<R, Map<C, V>> rowMap() {
@@ -831,7 +826,7 @@
     }
   }
 
-  private transient @Nullable ColumnMap columnMap;
+  private transient ColumnMap columnMap;
 
   @Override
   public Map<C, Map<R, V>> columnMap() {
