/*
 * Copyright (C) 2012 The Guava Authors
 *
 * Licensed under the Apache License, Version 2.0 (the "License"); you may not use this file except
 * in compliance with the License. You may obtain a copy of the License at
 *
 * http://www.apache.org/licenses/LICENSE-2.0
 *
 * Unless required by applicable law or agreed to in writing, software distributed under the License
 * is distributed on an "AS IS" BASIS, WITHOUT WARRANTIES OR CONDITIONS OF ANY KIND, either express
 * or implied. See the License for the specific language governing permissions and limitations under
 * the License.
 */

package com.google.common.collect;

import static com.google.common.base.Preconditions.checkElementIndex;

import com.google.common.annotations.GwtCompatible;
import com.google.common.math.IntMath;
import java.util.AbstractList;
import java.util.List;
import java.util.ListIterator;
import java.util.RandomAccess;

/**
 * Implementation of {@link Lists#cartesianProduct(List)}.
 *
 * @author Louis Wasserman
 */
@GwtCompatible
final class CartesianList<E> extends AbstractList<List<E>> implements RandomAccess {

  private final transient ImmutableList<List<E>> axes;
  private final transient int[] axesSizeProduct;

  static <E> List<List<E>> create(List<? extends List<? extends E>> lists) {
    ImmutableList.Builder<List<E>> axesBuilder = new ImmutableList.Builder<>(lists.size());
    for (List<? extends E> list : lists) {
      List<E> copy = ImmutableList.copyOf(list);
      if (copy.isEmpty()) {
        return ImmutableList.of();
      }
      axesBuilder.add(copy);
    }
    return new CartesianList<E>(axesBuilder.build());
  }

  CartesianList(ImmutableList<List<E>> axes) {
    this.axes = axes;
    int[] axesSizeProduct = new int[axes.size() + 1];
    axesSizeProduct[axes.size()] = 1;
    try {
      for (int i = axes.size() - 1; i >= 0; i--) {
        axesSizeProduct[i] = IntMath.checkedMultiply(axesSizeProduct[i + 1], axes.get(i).size());
      }
    } catch (ArithmeticException e) {
      throw new IllegalArgumentException(
          "Cartesian product too large; must have size at most Integer.MAX_VALUE");
    }
    this.axesSizeProduct = axesSizeProduct;
  }

  private int getAxisIndexForProductIndex(int index, int axis) {
    return (index / axesSizeProduct[axis + 1]) % axes.get(axis).size();
  }

  @Override
  public int indexOf(Object o) {
    if (!(o instanceof List)) {
      return -1;
    }
    List<?> list = (List<?>) o;
    if (list.size() != axes.size()) {
      return -1;
    }
    ListIterator<?> itr = list.listIterator();
    int computedIndex = 0;
    while (itr.hasNext()) {
      int axisIndex = itr.nextIndex();
      int elemIndex = axes.get(axisIndex).indexOf(itr.next());
      if (elemIndex == -1) {
        return -1;
      }
      computedIndex += elemIndex * axesSizeProduct[axisIndex + 1];
    }
    return computedIndex;
  }

  @Override
  public ImmutableList<E> get(final int index) {
    checkElementIndex(index, size());
    return new ImmutableList<E>() {

      @Override
      public int size() {
        return axes.size();
      }

      @Override
      public E get(int axis) {
        checkElementIndex(axis, size());
        int axisIndex = getAxisIndexForProductIndex(index, axis);
        return axes.get(axis).get(axisIndex);
      }

      @Override
      boolean isPartialView() {
        return true;
      }
    };
  }

  @Override
  public int size() {
    return axesSizeProduct[0];
  }

  @Override
<<<<<<< HEAD
  public boolean contains(Object o) {
    return indexOf(o) != -1;
=======
  public boolean contains(@Nullable Object object) {
    if (!(object instanceof List)) {
      return false;
    }
    List<?> list = (List<?>) object;
    if (list.size() != axes.size()) {
      return false;
    }
    int i = 0;
    for (Object o : list) {
      if (!axes.get(i).contains(o)) {
        return false;
      }
      i++;
    }
    return true;
>>>>>>> 1c9f547e
  }
}<|MERGE_RESOLUTION|>--- conflicted
+++ resolved
@@ -117,11 +117,7 @@
   }
 
   @Override
-<<<<<<< HEAD
-  public boolean contains(Object o) {
-    return indexOf(o) != -1;
-=======
-  public boolean contains(@Nullable Object object) {
+  public boolean contains(Object object) {
     if (!(object instanceof List)) {
       return false;
     }
@@ -137,6 +133,5 @@
       i++;
     }
     return true;
->>>>>>> 1c9f547e
   }
 }